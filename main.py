import asyncio
import os

from loguru import logger
from dotenv import load_dotenv, find_dotenv
from aiogram import Bot, Dispatcher
from aiogram.client.default import DefaultBotProperties

from controler import Controller
<<<<<<< HEAD
=======
from handlers import bot_router
>>>>>>> e2826a47

load_dotenv(find_dotenv())
TOKEN = os.getenv("TOKEN")

dp = Dispatcher()
dp.include_router(bot_router)


async def main():
    logger.add(
        "file.log",
        format="{time:YYYY-MM-DD at HH:mm:ss} | {level} | {message}",
        rotation="3 days",
        backtrace=True,
        diagnose=True,
    )

    bot = Bot(token=TOKEN, default=DefaultBotProperties(parse_mode="HTML"))

    logger.info("Бот запущен")

    controller = Controller()
    controller.logic()

    try:
        await dp.start_polling(bot)
    finally:
        await bot.session.close()
        logger.info("Бот остановлен")


if __name__ == "__main__":
    asyncio.run(main())<|MERGE_RESOLUTION|>--- conflicted
+++ resolved
@@ -7,10 +7,7 @@
 from aiogram.client.default import DefaultBotProperties
 
 from controler import Controller
-<<<<<<< HEAD
-=======
 from handlers import bot_router
->>>>>>> e2826a47
 
 load_dotenv(find_dotenv())
 TOKEN = os.getenv("TOKEN")
